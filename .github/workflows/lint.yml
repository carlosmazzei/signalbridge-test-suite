name: "Lint & Test"

on:
  push:

jobs:
  lint-and-format:
    name: "Lint & Format"
    runs-on: "ubuntu-latest"
    steps:
        # Checkout the repository
        - &checkout
          name: "Checkout the repository"
          uses: "actions/checkout@v5.0.0"
<<<<<<< HEAD
        # Set up Python
        - &setup-python
          name: "Set up Python"
          uses: "actions/setup-python@v5.6.0"
=======
        - name: "Set up Python"
          uses: "actions/setup-python@v6.0.0"
>>>>>>> 11dccc73
          with:
            python-version: "3.12"
            cache: "pip"
        # Install dependencies and run linter and formatter
        - &install-dependencies
          name: "Install dependencies"
          run: pip install -r requirements.txt
        # Run linter 
        - name: "Lint"
          run: python3 -m ruff check .
        # Run formatter in check mode
        - name: "Format"
          run: python3 -m ruff format . --check
  unit-test:
    name: "Unit Test"
    runs-on: "ubuntu-latest"
    steps:
<<<<<<< HEAD
      # Checkout the repository
      - *checkout
      # Set up Python
      - *setup-python
      # Install dependencies
      - *install-dependencies
      # Install test dependencies
      - &install-test-dependencies
        name: Install test dependencies
        run: pip install -r requirements.test.txt
      # Run tests with coverage
=======
      - name: "Checkout the repository"
        uses: "actions/checkout@v5.0.0"
      - name: "Set up Python"
        uses: "actions/setup-python@v6.0.0"
        with:
          python-version: "3.12"
          cache: "pip"
      - name: Install dependencies
        run: pip install -r requirements.test.txt -r requirements.txt
>>>>>>> 11dccc73
      - name: Run pytest
        run: pytest --cov-branch
      # Upload coverage reports to Codecov
      - name: Upload coverage reports to Codecov
        uses: codecov/codecov-action@v5
        with:
          token: ${{ secrets.CODECOV_TOKEN }}
  mutation-test:
    name: "Mutation Test"
    runs-on: "ubuntu-latest"
    steps:
      # Run mutation tests with mutmut
      - *checkout
      # Set up Python
      - *setup-python
      # Install dependencies
      - *install-dependencies
      # Install test dependencies
      - *install-test-dependencies
      # Run mutation tests
      - name: Run mutmut (mutation tests)
        env:
          MPLBACKEND: Agg
          PYTHONPATH: "${{ github.workspace }}/src"
        run: |
          mutmut run
      # Show mutmut results
      - name: Show mutmut results
        run: mutmut results<|MERGE_RESOLUTION|>--- conflicted
+++ resolved
@@ -12,15 +12,10 @@
         - &checkout
           name: "Checkout the repository"
           uses: "actions/checkout@v5.0.0"
-<<<<<<< HEAD
         # Set up Python
         - &setup-python
           name: "Set up Python"
-          uses: "actions/setup-python@v5.6.0"
-=======
-        - name: "Set up Python"
           uses: "actions/setup-python@v6.0.0"
->>>>>>> 11dccc73
           with:
             python-version: "3.12"
             cache: "pip"
@@ -38,7 +33,6 @@
     name: "Unit Test"
     runs-on: "ubuntu-latest"
     steps:
-<<<<<<< HEAD
       # Checkout the repository
       - *checkout
       # Set up Python
@@ -50,17 +44,6 @@
         name: Install test dependencies
         run: pip install -r requirements.test.txt
       # Run tests with coverage
-=======
-      - name: "Checkout the repository"
-        uses: "actions/checkout@v5.0.0"
-      - name: "Set up Python"
-        uses: "actions/setup-python@v6.0.0"
-        with:
-          python-version: "3.12"
-          cache: "pip"
-      - name: Install dependencies
-        run: pip install -r requirements.test.txt -r requirements.txt
->>>>>>> 11dccc73
       - name: Run pytest
         run: pytest --cov-branch
       # Upload coverage reports to Codecov
